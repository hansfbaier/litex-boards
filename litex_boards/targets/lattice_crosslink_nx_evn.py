--- conflicted
+++ resolved
@@ -69,11 +69,8 @@
     }
     def __init__(self, sys_clk_freq=75e6, device="LIFCL-40-9BG400C", toolchain="radiant",
         with_led_chaser = True,
-<<<<<<< HEAD
         with_spi_flash  = False,
-=======
         with_uartbone   = False,
->>>>>>> efb76133
         **kwargs):
         platform = lattice_crosslink_nx_evn.Platform(device=device, toolchain=toolchain)
 
@@ -120,22 +117,16 @@
     parser.add_target_argument("--programmer",    default="radiant",          help="Programmer (radiant or ecpprog).")
     parser.add_target_argument("--address",       default=0x0,                help="Flash address to program bitstream at.")
     parser.add_target_argument("--prog-target",   default="direct",           help="Programming Target (direct or flash).")
-<<<<<<< HEAD
     parser.add_target_argument("--with-spi-flash", action="store_true",       help="Enable SPI Flash (MMAPed).")
-=======
     parser.add_target_argument("--with-uartbone", action="store_true",        help="Add UartBone on 1st serial.")
->>>>>>> efb76133
     args = parser.parse_args()
 
     soc = BaseSoC(
         sys_clk_freq = args.sys_clk_freq,
         device       = args.device,
         toolchain    = args.toolchain,
-<<<<<<< HEAD
         with_spi_flash = args.with_spi_flash,
-=======
         with_uartbone = args.with_uartbone,
->>>>>>> efb76133
         **parser.soc_argdict
     )
     builder = Builder(soc, **parser.builder_argdict)
